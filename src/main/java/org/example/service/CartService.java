/*
 * CartService - Service Layer for Shopping Cart Operations
 *
 * Demonstrates Java 21 Sequenced Collections API in a real-world e-commerce scenario.
 *
 * Key Java 21 Features Used:
 * - SequencedCollection interface for explicit ordering guarantees
 * - addLast() / addFirst() for position-specific insertions
 * - getLast() for retrieving most recent items
 * - removeLast() for undo/LIFO behavior
 *
 * Design Pattern: Service Layer pattern separating business logic from controllers
 */
package org.example.service;

import org.example.model.cart.*;
import org.example.repository.CartRepository;
import org.springframework.stereotype.Service;
<<<<<<< HEAD
import org.slf4j.Logger;
import org.slf4j.LoggerFactory;
=======
>>>>>>> 79de881b

import org.slf4j.Logger;
import org.slf4j.LoggerFactory;
@Service
public class CartService {

    private static final Logger logger = LoggerFactory.getLogger(CartService.class);
<<<<<<< HEAD

=======
>>>>>>> 79de881b
    private final CartRepository cartRepository;

    public CartService(CartRepository cartRepository) {
        this.cartRepository = cartRepository;
    }

    /*
     * ADD ITEM TO END - Standard "Add to Cart" Operation
     *
     * Uses Java 21 addLast() to append item to end of cart.
     *
     * Why addLast() instead of add()?
     * - Makes intent explicit - "append to end"
     * - More readable than items.add()
     * - Part of SequencedCollection interface contract
     *
     * Business Logic:
     * 1. Retrieve current cart state
     * 2. Create new cart item
     * 3. Append to end using addLast() - maintains insertion order
     * 4. Track in action history for undo functionality
     * 5. Update metadata (oldest/newest items)
     * 6. Persist changes
     */
    public void addItem(Long customerId, CartItemRequest request) {
        logger.info("SERVICE: Adding item '{}' to cart for customer {}",
                request.getProductName(), customerId);
<<<<<<< HEAD

        CartState cartState = cartRepository.getCartState(customerId);
=======
        CartState cartState = cartRepository.getCartState(customerId);
        // ✅ Log collection size before operation for debugging
>>>>>>> 79de881b
        int sizeBefore = cartState.getItems().size();

        CartItem item = new CartItem(
                CartItem.generateId(),
                new Product(request.getProductName(), request.getPrice()),
                request.getQuantity(),
                request.getPrice()
        );

        // JAVA 21 API: addLast() - Explicitly add to END of collection
        cartState.getItems().addLast(item);

        // Track in chronological history for undo functionality
        cartState.getActionHistory().addLast(item);

        cartState.updateMetadata();
        cartRepository.saveCartState(customerId, cartState);
<<<<<<< HEAD

=======
>>>>>>> 79de881b
        logger.info("SERVICE: Item added successfully. Cart size: {} -> {}",
                sizeBefore, cartState.getItems().size());
    }

    /*
     * ADD PRIORITY ITEM TO FRONT - Express/Rush Item Handling
     *
     * Uses Java 21 addFirst() to insert item at FRONT of cart.
     *
     * Why addFirst()?
     * - Priority items (express shipping, rush orders) go to front
     * - Ensures priority items are processed first
     * - Clearer than items.add(0, item) - explicit about position
     *
     * Use Case: Customer pays for express shipping - item jumps queue
     */
    public void addPriorityItem(Long customerId, CartItemRequest request) {
        logger.info("SERVICE: Adding PRIORITY item '{}' for customer {}",
                request.getProductName(), customerId);

        CartState cartState = cartRepository.getCartState(customerId);
        int sizeBefore = cartState.getItems().size();

        CartItem item = new CartItem(
                CartItem.generateId(),
                new Product(request.getProductName(), request.getPrice()),
                request.getQuantity(),
                request.getPrice()
        );

        // JAVA 21 API: addFirst() - Insert at FRONT of collection (position 0)
        cartState.getItems().addFirst(item);

        // Still track chronologically in history (not at front)
        cartState.getActionHistory().addLast(item);

        cartState.updateMetadata();
        cartRepository.saveCartState(customerId, cartState);

        logger.info("SERVICE: Priority item added to FRONT. Cart size: {} -> {}",
                sizeBefore, cartState.getItems().size());
    }

    /*
     * REMOVE SPECIFIC ITEM - Remove by ID
     *
     * Removes a specific item from cart using standard removeIf().
     * This is NOT a Java 21 feature - included for completeness.
     *
     * Note: Could use removeFirst()/removeLast() if removing by position,
     * but this removes by ID which requires removeIf()
     */
    public void removeItem(Long customerId, Long itemId) {
        logger.info("SERVICE: Removing item ID {} for customer {}", itemId, customerId);

        CartState cartState = cartRepository.getCartState(customerId);

        boolean removed = cartState.getItems().removeIf(item -> item.getId().equals(itemId));

        if (removed) {
            cartState.updateMetadata();
            cartRepository.saveCartState(customerId, cartState);
            logger.info("SERVICE: Item {} removed successfully", itemId);
        } else {
            logger.warn("SERVICE: Item {} not found in cart", itemId);
        }
    }

    /*
     * UNDO LAST ACTION - Implements Undo Functionality
     *
     * Uses Java 21 getLast() + removeLast() for stack-like LIFO behavior.
     *
     * Why getLast() then removeLast()?
     * - Demonstrates TWO Java 21 APIs clearly (educational!)
     * - getLast() = peek at most recent (read-only)
     * - removeLast() = pop from stack (destructive)
     * - Shows stack pattern: Last In, First Out (LIFO)
     *
     * Pattern: Action History as Stack
     * - addLast() when adding items (push)
     * - getLast() to see what to undo (peek)
     * - removeLast() to undo (pop)
     */
    public void undoLastAction(Long customerId) {
        logger.info("SERVICE: Undoing last action for customer {}", customerId);

        CartState cartState = cartRepository.getCartState(customerId);

        if (!cartState.getActionHistory().isEmpty()) {

            // JAVA 21 API: getLast() - Peek at most recent action (non-destructive)
            CartItem lastAdded = cartState.getActionHistory().getLast();
            String itemName = lastAdded.getProduct().getName();

            // JAVA 21 API: removeLast() - Remove most recent action from history (destructive)
            cartState.getActionHistory().removeLast();

            cartState.getItems().removeIf(item -> item.getId().equals(lastAdded.getId()));

            cartState.updateMetadata();
            cartRepository.saveCartState(customerId, cartState);

            logger.info("SERVICE: Undo successful - removed '{}'", itemName);
        } else {
            logger.warn("SERVICE: Cannot undo - no actions in history");
        }
    }

    /*
     * CLEAR CART - Remove All Items
     *
     * Standard clear() method - not Java 21 specific but part of Collection API.
     * Included for completeness of cart operations.
     */
    public void clearCart(Long customerId) {
        logger.info("SERVICE: Clearing cart for customer {}", customerId);

        CartState cartState = cartRepository.getCartState(customerId);
        int itemCount = cartState.getItems().size();

        cartState.getItems().clear();
        cartState.getActionHistory().clear();
        cartState.updateMetadata();

        cartRepository.saveCartState(customerId, cartState);

        logger.info("SERVICE: Cart cleared - removed {} items", itemCount);
    }

    /*
     * GET CART STATE - Retrieve Current Cart
     *
     * Simple getter with metadata refresh.
     * Called by controller for UI updates after operations.
     *
     * Note: Metadata update internally uses getFirst() and getLast() (Java 21 APIs)
     */
    public CartState getCartState(Long customerId) {
        logger.debug("SERVICE: Fetching cart state for customer {}", customerId);

        CartState cartState = cartRepository.getCartState(customerId);
        cartState.updateMetadata();

        return cartState;
    }
}<|MERGE_RESOLUTION|>--- conflicted
+++ resolved
@@ -16,11 +16,9 @@
 import org.example.model.cart.*;
 import org.example.repository.CartRepository;
 import org.springframework.stereotype.Service;
-<<<<<<< HEAD
+
 import org.slf4j.Logger;
 import org.slf4j.LoggerFactory;
-=======
->>>>>>> 79de881b
 
 import org.slf4j.Logger;
 import org.slf4j.LoggerFactory;
@@ -28,10 +26,7 @@
 public class CartService {
 
     private static final Logger logger = LoggerFactory.getLogger(CartService.class);
-<<<<<<< HEAD
-
-=======
->>>>>>> 79de881b
+
     private final CartRepository cartRepository;
 
     public CartService(CartRepository cartRepository) {
@@ -59,13 +54,10 @@
     public void addItem(Long customerId, CartItemRequest request) {
         logger.info("SERVICE: Adding item '{}' to cart for customer {}",
                 request.getProductName(), customerId);
-<<<<<<< HEAD
-
-        CartState cartState = cartRepository.getCartState(customerId);
-=======
+
         CartState cartState = cartRepository.getCartState(customerId);
         // ✅ Log collection size before operation for debugging
->>>>>>> 79de881b
+
         int sizeBefore = cartState.getItems().size();
 
         CartItem item = new CartItem(
@@ -83,10 +75,7 @@
 
         cartState.updateMetadata();
         cartRepository.saveCartState(customerId, cartState);
-<<<<<<< HEAD
-
-=======
->>>>>>> 79de881b
+
         logger.info("SERVICE: Item added successfully. Cart size: {} -> {}",
                 sizeBefore, cartState.getItems().size());
     }
